import pytest

from flair.embeddings import WordEmbeddings, TokenEmbeddings, CharLMEmbeddings, StackedEmbeddings, \
    DocumentLSTMEmbeddings, DocumentMeanEmbeddings, DocumentPoolEmbeddings

from flair.data import Sentence


@pytest.mark.slow
def test_en_glove():
    load_and_apply_word_embeddings('en-glove')


@pytest.mark.slow
def test_en_numberbatch():
    load_and_apply_word_embeddings('en-numberbatch')


@pytest.mark.slow
def test_en_extvec():
    load_and_apply_word_embeddings('en-extvec')


@pytest.mark.slow
def test_en_crawl():
    load_and_apply_word_embeddings('en-crawl')


@pytest.mark.slow
def test_en_news():
    load_and_apply_word_embeddings('en-news')


@pytest.mark.slow
def test_de_fasttext():
    load_and_apply_word_embeddings('de-fasttext')


@pytest.mark.slow
def test_de_numberbatch():
    load_and_apply_word_embeddings('de-numberbatch')


@pytest.mark.slow
def test_sv_fasttext():
    load_and_apply_word_embeddings('sv-fasttext')


@pytest.mark.slow
def test_news_forward():
    load_and_apply_char_lm_embeddings('news-forward')


@pytest.mark.slow
def test_news_backward():
    load_and_apply_char_lm_embeddings('news-backward')


@pytest.mark.slow
def test_mix_forward():
    load_and_apply_char_lm_embeddings('mix-forward')


@pytest.mark.slow
def test_mix_backward():
    load_and_apply_char_lm_embeddings('mix-backward')


@pytest.mark.slow
def test_german_forward():
    load_and_apply_char_lm_embeddings('german-forward')


@pytest.mark.slow
def test_german_backward():
    load_and_apply_char_lm_embeddings('german-backward')


@pytest.mark.slow
def test_stacked_embeddings():
    text = 'I love Berlin.'
    sentence: Sentence = Sentence(text)

    glove: TokenEmbeddings = WordEmbeddings('en-glove')
    news: TokenEmbeddings = WordEmbeddings('en-news')
    charlm: TokenEmbeddings = CharLMEmbeddings('mix-backward')

    embeddings: StackedEmbeddings = StackedEmbeddings([glove, news, charlm])

    embeddings.embed(sentence)

    for token in sentence.tokens:
        assert(len(token.get_embedding()) != 0)

        token.clear_embeddings()

        assert(len(token.get_embedding()) == 0)


@pytest.mark.slow
def test_document_lstm_embeddings():
    sentence, glove, charlm = init_document_embeddings()

    embeddings: DocumentLSTMEmbeddings = DocumentLSTMEmbeddings([glove, charlm], hidden_states=128,
                                                                bidirectional=False)

    embeddings.embed(sentence)

    assert (len(sentence.get_embedding()) != 0)
    assert (sentence.get_embedding().shape[1] == embeddings.embedding_length)

    sentence.clear_embeddings()

    assert (len(sentence.get_embedding()) == 0)


@pytest.mark.slow
def test_document_bidirectional_lstm_embeddings():
    sentence, glove, charlm = init_document_embeddings()

    embeddings: DocumentLSTMEmbeddings = DocumentLSTMEmbeddings([glove, charlm], hidden_states=128,
                                                                bidirectional=True)

    embeddings.embed(sentence)

    assert (len(sentence.get_embedding()) != 0)
    assert (sentence.get_embedding().shape[1] == embeddings.embedding_length)

    sentence.clear_embeddings()

    assert (len(sentence.get_embedding()) == 0)


@pytest.mark.slow
def test_document_bidirectional_lstm_embeddings_using_first_representation():
    sentence, glove, charlm = init_document_embeddings()

    embeddings: DocumentLSTMEmbeddings = DocumentLSTMEmbeddings([glove, charlm], hidden_states=128,
                                                                bidirectional=True)

    embeddings.embed(sentence)

    assert (len(sentence.get_embedding()) != 0)
    assert (sentence.get_embedding().shape[1] == embeddings.embedding_length)

    sentence.clear_embeddings()

    assert (len(sentence.get_embedding()) == 0)


@pytest.mark.slow
def test_document_lstm_embeddings_using_first_representation():
    sentence, glove, charlm = init_document_embeddings()

    embeddings: DocumentLSTMEmbeddings = DocumentLSTMEmbeddings([glove, charlm], hidden_states=128,
                                                                bidirectional=False)

    embeddings.embed(sentence)

    assert (len(sentence.get_embedding()) != 0)
    assert (sentence.get_embedding().shape[1] == embeddings.embedding_length)

    sentence.clear_embeddings()

    assert (len(sentence.get_embedding()) == 0)


@pytest.mark.slow
def test_document_mean_embeddings():
    text = 'I love Berlin. Berlin is a great place to live.'
    sentence: Sentence = Sentence(text)

    glove: TokenEmbeddings = WordEmbeddings('en-glove')
    charlm: TokenEmbeddings = CharLMEmbeddings('mix-backward')

    embeddings: DocumentMeanEmbeddings = DocumentMeanEmbeddings([glove, charlm])

    embeddings.embed(sentence)

    assert (len(sentence.get_embedding()) != 0)

    sentence.clear_embeddings()

    assert (len(sentence.get_embedding()) == 0)


<<<<<<< HEAD
@pytest.mark.skipif("TRAVIS" in os.environ and os.environ["TRAVIS"] == "true", reason="Skipping this test on Travis CI.")
def test_document_pool_embeddings():
=======
def init_document_embeddings():
>>>>>>> cb21acc7
    text = 'I love Berlin. Berlin is a great place to live.'
    sentence: Sentence = Sentence(text)

    glove: TokenEmbeddings = WordEmbeddings('en-glove')
    charlm: TokenEmbeddings = CharLMEmbeddings('mix-backward')

<<<<<<< HEAD
    for mode in ['mean', 'max', 'min']:
        embeddings: DocumentPoolEmbeddings = DocumentPoolEmbeddings([glove, charlm], mode=mode)

        embeddings.embed(sentence)

        assert (len(sentence.get_embedding()) != 0)

        sentence.clear_embeddings()

        assert (len(sentence.get_embedding()) == 0)
=======
    return sentence, glove, charlm
>>>>>>> cb21acc7


def load_and_apply_word_embeddings(emb_type: str):
    text = 'I love Berlin.'
    sentence: Sentence = Sentence(text)
    embeddings: TokenEmbeddings = WordEmbeddings(emb_type)
    embeddings.embed(sentence)

    for token in sentence.tokens:
        assert(len(token.get_embedding()) != 0)

        token.clear_embeddings()

        assert(len(token.get_embedding()) == 0)


def load_and_apply_char_lm_embeddings(emb_type: str):
    text = 'I love Berlin.'
    sentence: Sentence = Sentence(text)
    embeddings: TokenEmbeddings = CharLMEmbeddings(emb_type)
    embeddings.embed(sentence)

    for token in sentence.tokens:
        assert(len(token.get_embedding()) != 0)

        token.clear_embeddings()

        assert(len(token.get_embedding()) == 0)<|MERGE_RESOLUTION|>--- conflicted
+++ resolved
@@ -184,19 +184,14 @@
     assert (len(sentence.get_embedding()) == 0)
 
 
-<<<<<<< HEAD
 @pytest.mark.skipif("TRAVIS" in os.environ and os.environ["TRAVIS"] == "true", reason="Skipping this test on Travis CI.")
 def test_document_pool_embeddings():
-=======
-def init_document_embeddings():
->>>>>>> cb21acc7
     text = 'I love Berlin. Berlin is a great place to live.'
     sentence: Sentence = Sentence(text)
 
     glove: TokenEmbeddings = WordEmbeddings('en-glove')
     charlm: TokenEmbeddings = CharLMEmbeddings('mix-backward')
 
-<<<<<<< HEAD
     for mode in ['mean', 'max', 'min']:
         embeddings: DocumentPoolEmbeddings = DocumentPoolEmbeddings([glove, charlm], mode=mode)
 
@@ -207,9 +202,6 @@
         sentence.clear_embeddings()
 
         assert (len(sentence.get_embedding()) == 0)
-=======
-    return sentence, glove, charlm
->>>>>>> cb21acc7
 
 
 def load_and_apply_word_embeddings(emb_type: str):
