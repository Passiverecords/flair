--- conflicted
+++ resolved
@@ -199,10 +199,7 @@
         local_variables = locals()
         training_parameters = {}
         for parameter in signature(self.train).parameters:
-            if isinstance(local_variables[parameter], Path):
-                training_parameters[parameter] = str(local_variables[parameter])
-            else:
-                training_parameters[parameter] = local_variables[parameter]
+            training_parameters[parameter] = local_variables[parameter]
         model_card["training_parameters"] = training_parameters
 
         if epoch >= max_epochs:
@@ -258,8 +255,7 @@
         base_path = Path(base_path)
         base_path.mkdir(exist_ok=True, parents=True)
 
-        if epoch == 0:
-            self.check_for_and_delete_previous_best_models(base_path)
+        self.check_for_and_delete_previous_best_models(base_path)
 
         # determine what splits (train, dev, test) to evaluate and log
         log_train = True if monitor_train else False
@@ -308,7 +304,7 @@
 
         # minimize training loss if training with dev data, else maximize dev score
         anneal_mode = "min" if train_with_dev or anneal_against_dev_loss else "max"
-        best_validation_score = 100000000000 if train_with_dev or anneal_against_dev_loss else -1.0
+        best_validation_score = 100000000000 if train_with_dev or anneal_against_dev_loss else 0.0
 
         dataset_size = _len_dataset(self.corpus.train)
         if train_with_dev:
@@ -364,6 +360,7 @@
 
         # if training also uses dev/train data, include in training set
         if train_with_dev or train_with_test:
+
             parts = [self.corpus.train]
             if train_with_dev and self.corpus.dev:
                 parts.append(self.corpus.dev)
@@ -479,10 +476,6 @@
 
                 start_time = time.time()
 
-<<<<<<< HEAD
-                # if shuffle_first_epoch==False, the first epoch is not shuffled
-=======
->>>>>>> 33d687a8
                 shuffle_data_this_epoch = shuffle
                 if not shuffle_first_epoch and epoch == 1:
                     shuffle_data_this_epoch = False
@@ -490,13 +483,10 @@
                 batch_loader = DataLoader(
                     train_data,
                     batch_size=mini_batch_size,
-<<<<<<< HEAD
-                    shuffle=shuffle_data_this_epoch,
-=======
                     shuffle=shuffle_data_this_epoch,  
->>>>>>> 33d687a8
                     num_workers=0 if num_workers is None else num_workers,
                     sampler=sampler,
+                    drop_last=True
                 )
 
                 self.model.train()
@@ -511,6 +501,7 @@
                 # process mini-batches
                 average_over = 0
                 for batch_no, batch in enumerate(batch_loader):
+
                     # zero the gradients on the model and optimizer
                     self.model.zero_grad()
                     optimizer.zero_grad()
@@ -522,9 +513,11 @@
 
                     # forward and backward for batch
                     for batch_step in batch_steps:
+
                         # forward pass
                         loss, datapoint_count = self.model.forward_loss(batch_step)
                         average_over += datapoint_count
+
                         # Backward
                         if use_amp:
                             with amp.scale_loss(loss, optimizer) as scaled_loss:
@@ -534,9 +527,8 @@
                         train_loss += loss.item()
 
                         # identify dynamic embeddings (always deleted) on first sentence
-
-                        if dynamic_embeddings is None:
-                            dynamic_embeddings = identify_dynamic_embeddings(batch)
+                        if not dynamic_embeddings:
+                            dynamic_embeddings = identify_dynamic_embeddings(batch[0])
 
                         # depending on memory mode, embeddings are moved to CPU, GPU or deleted
                         store_embeddings(batch, embeddings_storage_mode, dynamic_embeddings)
@@ -566,13 +558,13 @@
                         lr_info = ",".join([f"{lr:.6f}" for lr in current_learning_rate])
 
                         intermittent_loss = train_loss / average_over if average_over > 0 else train_loss / seen_batches
-                        end_time = time.time()
+
                         log.info(
                             f"epoch {epoch}"
                             f" - iter {seen_batches}/{total_number_of_batches}"
                             f" - loss {intermittent_loss:.8f}"
-                            f" - time (sec): {end_time - start_time:.2f}"
-                            f" - samples/sec: {average_over / (end_time - start_time):.2f}"
+                            f" - time (sec): {(time.time() - start_time):.2f}"
+                            f" - samples/sec: {average_over / (time.time() - start_time):.2f}"
                             f" - lr: {lr_info}{momentum_info}"
                         )
                         iteration = epoch * total_number_of_batches + batch_no
@@ -616,6 +608,7 @@
                         f" ({main_evaluation_metric[0]}) "
                         f" {round(train_eval_result.main_score, 4)}"
                     )
+
                     # depending on memory mode, embeddings are moved to CPU, GPU or deleted
                     store_embeddings(self.corpus.train, embeddings_storage_mode, dynamic_embeddings)
 
@@ -631,6 +624,7 @@
                         exclude_labels=exclude_labels,
                     )
                     result_line += f"\t{train_part_eval_result.loss}" f"\t{train_part_eval_result.log_line}"
+
                     log.info(
                         f"TRAIN_SPLIT : loss {train_part_eval_result.loss}"
                         f" - {main_evaluation_metric[1]}"
@@ -638,7 +632,7 @@
                         f" {round(train_part_eval_result.main_score, 4)}"
                     )
                     if use_tensorboard:
-                        for metric_class_avg_type, metric_type in metrics_for_tensorboard:
+                        for (metric_class_avg_type, metric_type) in metrics_for_tensorboard:
                             writer.add_scalar(
                                 f"train_{metric_class_avg_type}_{metric_type}",
                                 train_part_eval_result.classification_report[metric_class_avg_type][metric_type],
@@ -728,7 +722,7 @@
                 # determine if this is the best model or if we need to anneal
                 current_epoch_has_best_model_so_far = False
                 # default mode: anneal against dev score
-                if not train_with_dev and not anneal_against_dev_loss and self.corpus.dev is not None:
+                if not train_with_dev and not anneal_against_dev_loss:
                     if dev_score > best_validation_score:
                         current_epoch_has_best_model_so_far = True
                         best_validation_score = dev_score
@@ -737,7 +731,7 @@
                         scheduler.step(dev_score, dev_eval_result.loss)
 
                 # alternative: anneal against dev loss
-                if not train_with_dev and anneal_against_dev_loss and self.corpus.dev is not None:
+                if not train_with_dev and anneal_against_dev_loss:
                     if dev_eval_result.loss < best_validation_score:
                         current_epoch_has_best_model_so_far = True
                         best_validation_score = dev_eval_result.loss
@@ -783,6 +777,7 @@
                 if loss_txt is not None:
                     # output log file
                     with open(loss_txt, "a") as f:
+
                         # make headers on first epoch
                         if epoch == 1:
                             bad_epoch_header = "BAD_EPOCHS\t" if log_bad_epochs else ""
@@ -858,8 +853,6 @@
         finally:
             if use_tensorboard:
                 writer.close()
-        optimizer.zero_grad(set_to_none=True)
-        del optimizer
 
         # test best model if test data is present
         if self.corpus.test and not train_with_test:
@@ -892,6 +885,7 @@
         additional_epochs: Optional[int] = None,
         **trainer_args,
     ):
+
         assert model.model_card is not None
         self.model = model
         # recover all arguments that were used to train this model
@@ -911,7 +905,7 @@
 
         if additional_epochs is not None:
             args_used_to_train_model["max_epochs"] = (
-                args_used_to_train_model.get("epoch", kwargs.get("epoch", 0)) + additional_epochs
+                args_used_to_train_model.pop("epoch", kwargs.pop("epoch", 0)) + additional_epochs
             )
 
         # resume training with these parameters
@@ -928,27 +922,56 @@
         mini_batch_size: int = 4,
         embeddings_storage_mode: str = "none",
         use_final_model_for_eval: bool = True,
-        decoder_lr_factor: float = 1.0,
+        decoder_lr: Union[int, float] = None,
+        decoder_batchnorm_lr: Union[int, float] = None,
         **trainer_args,
     ):
-        # If set, add a factor to the learning rate of all parameters with 'embeddings' not in name
-        if decoder_lr_factor != 1.0:
-            optimizer = optimizer(
-                [
-                    {
-                        "params": [param for name, param in self.model.named_parameters() if "embeddings" not in name],
-                        "lr": learning_rate * decoder_lr_factor,
-                    },
-                    {
-                        "params": [param for name, param in self.model.named_parameters() if "embeddings" in name],
-                        "lr": learning_rate,
-                    },
-                ]
+
+        param_groups = []
+        manually_set_parameters = set()
+
+        if decoder_batchnorm_lr:
+
+            if isinstance(decoder_batchnorm_lr, int):
+                manually_set_lr = learning_rate * decoder_batchnorm_lr
+            elif isinstance(decoder_batchnorm_lr, float):
+                manually_set_lr = decoder_batchnorm_lr
+            else:
+                manually_set_lr = learning_rate
+
+            param_groups.append({"params": [p for p in self.model.decoder.BN.parameters() if p not in manually_set_parameters],
+                                  "lr": manually_set_lr})
+            log.info(
+                     f"Setting batch norm learning rate to {manually_set_lr} for the following "
+                     f"parameters: {[name for name, param in self.model.decoder.BN.named_parameters() if param not in manually_set_parameters]}"
+                 )
+
+            manually_set_parameters.update(self.model.decoder.BN.parameters())
+
+        if decoder_lr:
+
+            if isinstance(decoder_lr, int):
+                manually_set_lr = learning_rate * decoder_lr
+            elif isinstance(decoder_lr, float):
+                manually_set_lr = decoder_lr
+            else:
+                manually_set_lr = learning_rate
+
+
+            param_groups.append({"params": [p for p in self.model.decoder.parameters() if p not in manually_set_parameters],
+                                  "lr": manually_set_lr})
+            log.info(
+                f"Setting learning rate to {manually_set_lr} for the following "
+                f"parameters: {[name for name, param in self.model.decoder.named_parameters() if param not in manually_set_parameters]}"
             )
-            log.info(
-                f"Modifying learning rate to {learning_rate * decoder_lr_factor} for the following "
-                f"parameters: {[name for name, param in self.model.named_parameters() if 'embeddings' not in name]}"
-            )
+
+            manually_set_parameters.update(self.model.decoder.parameters())
+
+        # make a param group out of remaining params
+        param_groups.append({"params": [p for p in self.model.parameters() if p not in manually_set_parameters],
+                             "lr": learning_rate})
+
+        optimizer = optimizer(param_groups, lr = learning_rate)
 
         return self.train(
             base_path=base_path,
@@ -1042,7 +1065,7 @@
 
         step = 0
         while step < iterations:
-            batch_loader = DataLoader(train_data, batch_size=mini_batch_size, shuffle=True)
+            batch_loader = DataLoader(train_data, batch_size=mini_batch_size, shuffle=True, drop_last=True)
             for batch in batch_loader:
                 step += 1
 
