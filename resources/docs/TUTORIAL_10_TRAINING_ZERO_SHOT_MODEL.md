# Tutorial 10: Few-Shot and Zero-Shot Classification (TARS)

Task-aware representation of sentences (TARS) was introduced by [Halder et al. (2020)](https://kishaloyhalder.github.io/pdfs/tars_coling2020.pdf) as a simple and effective
method for **few-shot and even zero-shot learning for text classification**. This means you can classify
text without (m)any training examples.
This model is implemented in Flair by the `TARSClassifier` class.

<<<<<<< HEAD
    
## Use Case 1: Classify Text Without Training Data (Zero-Shot)
=======
In this tutorial, we will show you different ways of using TARS:
>>>>>>> 16c5a94d


## Use Case 1: Classify Text Without Training Data (Zero-Shot)

In some cases, you might not have any training data for the text classification task you want to solve. In this case,
you can load our default TARS model and do zero-shot prediction. That is, you use the `predict_zero_shot` method
of TARS and give it a list of label names. TARS will then try to match one of these labels to the text.

For instance, say you want to predict whether text is "happy" or "sad" but you have no training data for this.
Just use TARS with this snippet:

```python
from flair.models import TARSClassifier
from flair.data import Sentence

# 1. Load our pre-trained TARS model for English
tars = TARSClassifier.load('tars-base')

# 2. Prepare a test sentence
sentence = Sentence("I am so glad you liked it!")

# 3. Define some classes that you want to predict using descriptive names
classes = ["happy", "sad"]

#4. Predict for these classes
tars.predict_zero_shot(sentence, classes)

# Print sentence with predicted labels
print(sentence)
```

The output should look like:

```console
Sentence: "I am so glad you liked it !" → happy (0.8667)
```

So the label "happy" was chosen for this sentence.

Try it out with some other labels! Zero-shot prediction will sometimes (*but not always*) work remarkably well.

## Use Case 2: Zero-shot Named Entity Recognition (NER) with TARS

We extend the TARS zero-shot learning approach to sequence labeling and ship a pre-trained model for English NER. Try defining some classes and see if the model can find them:

```python
from flair.models import TARSTagger
from flair.data import Sentence

# 1. Load zero-shot NER tagger
tars = TARSTagger.load('tars-ner')

# 2. Prepare some test sentences
sentences = [
    Sentence("The Humboldt University of Berlin is situated near the Spree in Berlin, Germany"),
    Sentence("Bayern Munich played against Real Madrid"),
    Sentence("I flew with an Airbus A380 to Peru to pick up my Porsche Cayenne"),
    Sentence("Game of Thrones is my favorite series"),
]

# 3. Define some classes of named entities such as "soccer teams", "TV shows" and "rivers"
labels = ["Soccer Team", "University", "Vehicle", "River", "City", "Country", "Person", "Movie", "TV Show"]
tars.add_and_switch_to_new_task('task 1', labels, label_type='ner')

# 4. Predict for these classes and print results
for sentence in sentences:
    tars.predict(sentence)
    print(sentence.to_tagged_string("ner"))
```

This should print:

```console
Sentence: "The Humboldt University of Berlin is situated near the Spree in Berlin , Germany" → ["Humboldt University of Berlin"/University, "Spree"/River, "Berlin"/City, "Germany"/Country]

Sentence: "Bayern Munich played against Real Madrid" → ["Bayern Munich"/Soccer Team, "Real Madrid"/Soccer Team]

Sentence: "I flew with an Airbus A380 to Peru to pick up my Porsche Cayenne" → ["Airbus A380"/Vehicle, "Peru"/Country, "Porsche Cayenne"/Vehicle]

Sentence: "Game of Thrones is my favorite series" → ["Game of Thrones"/TV Show]
```


So in these examples, we are finding entity classes such as "TV show" (_Game of Thrones_), "vehicle" (_Airbus A380_ and _Porsche Cayenne_), "soccer team" (_Bayern Munich_ and _Real Madrid_) and "river" (_Spree_), even though the model was never explicitly trained for this. Note that this is ongoing research and the examples are a bit cherry-picked. We expect the zero-shot model to improve quite a bit until the next release.
<<<<<<< HEAD
## Use Case 3: Train a TARS model 
=======
## Use Case 3: Train a TARS model
>>>>>>> 16c5a94d

You can also train your own TARS model, either from scratch or by using the provided TARS model as a starting
point. If you chose the latter, you might need only few training data to train a new task.

### How to train with one dataset

Training with one dataset is almost exactly like training any other model in Flair. The only
difference is that it sometimes makes sense to rephrase label names into natural language descriptions.
For instance, the TREC dataset defines labels like "ENTY" that we rephrase to "question about entity".
Better descriptions help TARS learn.

The full training code is then as follows:

```python
from flair.data import Corpus
from flair.datasets import TREC_6
from flair.models import TARSClassifier
from flair.trainers import ModelTrainer

# 1. define label names in natural language since some datasets come with cryptic set of labels
label_name_map = {'ENTY': 'question about entity',
                  'DESC': 'question about description',
                  'ABBR': 'question about abbreviation',
                  'HUM': 'question about person',
                  'NUM': 'question about number',
                  'LOC': 'question about location'
                  }

# 2. get the corpus
corpus: Corpus = TREC_6(label_name_map=label_name_map)

# 3. what label do you want to predict?
label_type = 'question_class'

# 4. make a label dictionary
label_dict = corpus.make_label_dictionary(label_type=label_type)

# 5. start from our existing TARS base model for English
tars = TARSClassifier.load("tars-base")

# 5a: alternatively, comment out previous line and comment in next line to train a new TARS model from scratch instead
# tars = TARSClassifier(embeddings="bert-base-uncased")

# 6. switch to a new task (TARS can do multiple tasks so you must define one)
tars.add_and_switch_to_new_task(task_name="question classification",
                                label_dictionary=label_dict,
                                label_type=label_type,
                                )

# 7. initialize the text classifier trainer
trainer = ModelTrainer(tars, corpus)

# 8. start the training
trainer.train(base_path='resources/taggers/trec',  # path to store the model artifacts
              learning_rate=0.02,  # use very small learning rate
              mini_batch_size=16,
              mini_batch_chunk_size=4,  # optionally set this if transformer is too much for your machine
              max_epochs=1,  # terminate after 10 epochs
              )
```

This script starts from the TARS-base model, so a few epochs should be enough. But if you train a new TARS model from scratch instead
(see step 5a in the code snippet above) you will want to train for 10 or 20 epochs.


### How to train with multiple datasets

TARS gets better at few-shot and zero-shot prediction if it learns from more than one classification task.

For instance, lets continue training the model we trained for TREC_6 with the GO_EMOTIONS dataset. The code
again looks very similar. Just before you train on the new dataset, be sure to call `add_and_switch_to_new_task`.
This lets the model know that it should train GO_EMOTIONS now instead of TREC_6:

```python
from flair.datasets import GO_EMOTIONS
from flair.models import TARSClassifier
from flair.trainers import ModelTrainer

# 1. Load the trained model
tars = TARSClassifier.load('resources/taggers/trec/best-model.pt')

# 2. load a new flair corpus e.g., GO_EMOTIONS, SENTIMENT_140 etc
new_corpus = GO_EMOTIONS()

# 3. define label type
label_type = "emotion"

# 4. make a label dictionary
label_dict = new_corpus.make_label_dictionary(label_type=label_type)

# 5. IMPORTANT: switch to new task
tars.add_and_switch_to_new_task("GO_EMOTIONS",
                                label_dictionary=label_dict,
                                label_type=label_type)

# 6. initialize the text classifier trainer
trainer = ModelTrainer(tars, new_corpus)

# 6. start the training
trainer.train(base_path='resources/taggers/go_emotions', # path to store the model artifacts
              learning_rate=0.02, # use very small learning rate
              mini_batch_size=16,
              mini_batch_chunk_size=4, # optionally set this if transformer is too much for your machine
              max_epochs=10, # terminate after 10 epochs
              )
```

At the end of this training, the resulting model can make high quality predictions for
both TREC_6 and GO_EMOTIONS and is an even better basis for few-shot learning than before.



## Switching between Tasks

TARS can encapsulate the relationship between label names and the text in the underlying
language model. A single model can be trained on multiple corpora like above. For convenience, it
internally groups set of labels into different tasks. A user can look up what existing
tasks a TARS model was trained on, and then switch to one of them as needed.

```python

# 1. Load a pre-trained TARS model
tars = TARSClassifier.load('tars-base')

# 2. Check out what datasets it was trained on
existing_tasks = tars.list_existing_tasks()
print(f"Existing tasks are: {existing_tasks}")

# 3. Switch to a particular task that exists in the above list
tars.switch_to_task("GO_EMOTIONS")

# 4. Prepare a test sentence
sentence = Sentence("I absolutely love this!")
tars.predict(sentence)
print(sentence)
```
The output should look like:
```
Existing tasks are: {'AGNews', 'DBPedia', 'IMDB', 'SST', 'TREC_6', 'NEWS_CATEGORY', 'Amazon', 'Yelp', 'GO_EMOTIONS'}
Sentence: "I absolutely love this !" → LOVE (0.9974)
```

## Please cite the following paper when using TARS:

```
@inproceedings{halder2020coling,
  title={Task Aware Representation of Sentences for Generic Text Classification},
  author={Halder, Kishaloy and Akbik, Alan and Krapac, Josip and Vollgraf, Roland},
  booktitle = {{COLING} 2020, 28th International Conference on Computational Linguistics},
  year      = {2020}
}
```<|MERGE_RESOLUTION|>--- conflicted
+++ resolved
@@ -5,12 +5,7 @@
 text without (m)any training examples.
 This model is implemented in Flair by the `TARSClassifier` class.
 
-<<<<<<< HEAD
-    
-## Use Case 1: Classify Text Without Training Data (Zero-Shot)
-=======
 In this tutorial, we will show you different ways of using TARS:
->>>>>>> 16c5a94d
 
 
 ## Use Case 1: Classify Text Without Training Data (Zero-Shot)
@@ -95,11 +90,7 @@
 
 
 So in these examples, we are finding entity classes such as "TV show" (_Game of Thrones_), "vehicle" (_Airbus A380_ and _Porsche Cayenne_), "soccer team" (_Bayern Munich_ and _Real Madrid_) and "river" (_Spree_), even though the model was never explicitly trained for this. Note that this is ongoing research and the examples are a bit cherry-picked. We expect the zero-shot model to improve quite a bit until the next release.
-<<<<<<< HEAD
-## Use Case 3: Train a TARS model 
-=======
 ## Use Case 3: Train a TARS model
->>>>>>> 16c5a94d
 
 You can also train your own TARS model, either from scratch or by using the provided TARS model as a starting
 point. If you chose the latter, you might need only few training data to train a new task.
